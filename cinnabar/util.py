--- conflicted
+++ resolved
@@ -133,13 +133,8 @@
 check_enabled = ConfigSetFunc(
     'cinnabar.check',
     ('nodeid', 'manifests', 'helper'),
-<<<<<<< HEAD
     ('bundle', 'files', 'memory', 'cpu', 'time', 'traceback', 'no-bundle2',
-     'cinnabarclone', 'clonebundles'),
-=======
-    ('bundle', 'files', 'memory', 'cpu', 'time', 'traceback', 'no-mercurial',
-     'no-bundle2', 'cinnabarclone', 'clonebundles', 'no-version-check'),
->>>>>>> 89b9a174
+     'cinnabarclone', 'clonebundles', 'no-version-check'),
 )
 
 experiment = ConfigSetFunc(
@@ -909,13 +904,5 @@
     finally:
         if check_enabled('memory') or check_enabled('cpu'):
             reporter.shutdown()
-<<<<<<< HEAD
-=======
         version_check.join()
-    if check_enabled('no-mercurial'):
-        if any(k.startswith('mercurial.') or k == 'mercurial'
-               for k in sys.modules):
-            sys.stderr.write('Mercurial libraries were loaded!')
-            retcode = 70
->>>>>>> 89b9a174
     sys.exit(retcode)