from __future__ import absolute_import, division, unicode_literals
import os
import re
import ssl
import sys
try:
    from urllib.parse import quote_from_bytes, unquote_to_bytes
except ImportError:
    from urllib import quote as quote_from_bytes
    from urllib import unquote as unquote_to_bytes
from cinnabar.exceptions import NothingToGraftException
from cinnabar.githg import Changeset
from cinnabar.helper import (
    GitHgHelper,
    HgRepoHelper,
    BundleHelper,
)
from binascii import (
    hexlify,
    unhexlify,
)
from itertools import chain
try:
    from itertools import izip as zip
except ImportError:
    pass
from io import BytesIO
try:
    from urlparse import (
        ParseResult,
        urlparse,
        urlunparse,
    )
except ImportError:
    from urllib.parse import (
        ParseResult,
        urlparse,
        urlunparse,
    )
import logging
import struct
import random
from cinnabar.dag import gitdag
from cinnabar.git import (
    Git,
    InvalidConfig,
    NULL_NODE_ID,
)
from cinnabar.util import (
    HTTPReader,
    check_enabled,
    chunkbuffer,
<<<<<<< HEAD
=======
    environ,
    experiment,
>>>>>>> 52ceb154
    fsdecode,
    progress_enum,
    progress_iter,
)
from collections import (
    defaultdict,
    deque,
)
from .bundle import (
    create_bundle,
    encodecaps,
    decodecaps,
)
from .changegroup import (
    RawRevChunk01,
    RawRevChunk02,
)


def cg1unpacker(fh, alg):
    assert alg == b'UN'
    return fh


if not check_enabled('no-bundle2'):
    class unbundle20(object):
        def __init__(self, ui, fh):
            self.fh = fh
            params_len = readexactly(fh, 4)
            assert params_len == b'\0\0\0\0'

        def iterparts(self):
            while True:
                d = readexactly(self.fh, 4)
                length = struct.unpack('>i', d)[0]
                if length == 0:
                    break
                assert length > 0
                header = readexactly(self.fh, length)
                yield Part(header, self.fh)

    class Part(object):
        def __init__(self, rawheader, fh):
            rawheader = memoryview(rawheader)
            part_type_len = struct.unpack('>B', rawheader[:1])[0]
            self.type = rawheader[1:part_type_len + 1].tobytes().lower()
            rawheader = rawheader[part_type_len + 5:]
            params_count1, params_count2 = struct.unpack('>BB', rawheader[:2])
            rawheader = rawheader[2:]
            count = params_count1 + params_count2
            param_sizes = struct.unpack(
                '>' + ('BB' * count), rawheader[:2 * count])
            rawheader = rawheader[2 * count:]
            data = []
            for size in param_sizes:
                data.append(rawheader[:size])
                rawheader = rawheader[size:]
            assert len(rawheader) == 0
            self.params = {
                k.tobytes(): v.tobytes()
                for k, v in zip(data[::2], data[1::2])
            }
            self.fh = fh
            self.chunk_offset = 0
            self.chunk_size = 0
            self.consumed = False

        def read(self, size):
            ret = b''
            while size and not self.consumed:
                if self.chunk_size == self.chunk_offset:
                    d = readexactly(self.fh, 4)
                    self.chunk_size = struct.unpack('>i', d)[0]
                    if self.chunk_size == 0:
                        self.consumed = True
                        break
                    # TODO: handle -1, which is a special value
                    assert self.chunk_size > 0
                    self.chunk_offset = 0

                data = readexactly(
                    self.fh, min(size, self.chunk_size - self.chunk_offset))
                size -= len(data)
                self.chunk_offset += len(data)
                ret += data
            return ret


# The following two functions (readexactly, getchunk) were copied from the
# mercurial source code.
# Copyright 2006 Matt Mackall <mpm@selenic.com> and others
def readexactly(stream, n):
    '''read n bytes from stream.read and abort if less was available'''
    s = stream.read(n)
    if len(s) < n:
        raise Exception("stream ended unexpectedly (got %d bytes, expected %d)"
                        % (len(s), n))
    return s


def getchunk(stream):
    """return the next chunk from stream as a string"""
    d = readexactly(stream, 4)
    length = struct.unpack(">l", d)[0]
    if length <= 4:
        if length:
            raise Exception("invalid chunk length %d" % length)
        return ""
    return readexactly(stream, length - 4)


chunks_logger = logging.getLogger('chunks')


def chunks_in_changegroup(chunk_type, bundle, category=None):
    previous_node = None
    while True:
        chunk = getchunk(bundle)
        if not chunk:
            return
        chunk = chunk_type(chunk)
        if isinstance(chunk, RawRevChunk01):
            chunk.delta_node = previous_node or chunk.parent1
        if category and chunks_logger.isEnabledFor(logging.DEBUG):
            chunks_logger.debug(
                '%s %s',
                category,
                chunk.node,
            )
        yield chunk
        previous_node = chunk.node


def iter_chunks(chunks, cls):
    for chunk in chunks:
        yield cls(chunk)


def iterate_files(chunk_type, bundle):
    while True:
        name = getchunk(bundle)
        if not name:
            return
        for chunk in chunks_in_changegroup(chunk_type, bundle, name):
            yield name, chunk


def iter_initialized(get_missing, iterable, init=None):
    previous = None
    check = check_enabled('nodeid')
    for instance in iterable:
        if instance.delta_node != NULL_NODE_ID:
            if not previous or instance.delta_node != previous.node:
                previous = get_missing(instance.delta_node)
            if init:
                instance = init(instance, previous)
            else:
                instance.init(previous)
        elif init:
            instance = init(instance)
        else:
            instance.init(())
        if check and instance.node != instance.sha1:
            raise Exception(
                'sha1 mismatch for node %s with parents %s %s and '
                'previous %s' %
                (instance.node.decode('ascii'),
                 instance.parent1.decode('ascii'),
                 instance.parent2.decode('ascii'),
                 instance.delta_node.decode('ascii'))
            )
        yield instance
        previous = instance


class ChunksCollection(object):
    def __init__(self, iterator):
        self._chunks = deque()

        for chunk in iterator:
            self._chunks.append(chunk)

    def __iter__(self):
        while True:
            try:
                yield self._chunks.popleft()
            except IndexError:
                return

    def iter_initialized(self, cls, get_missing, init=None):
        return iter_initialized(get_missing, iter_chunks(self, cls),
                                init=init)


def _sample(l, size):
    if len(l) <= size:
        return l
    return random.sample(l, size)


# TODO: this algorithm is not very smart and might as well be completely wrong
def findcommon(repo, store, hgheads):
    logger = logging.getLogger('findcommon')
    logger.debug(hgheads)
    if not hgheads:
        logger.info('no requests')
        return set()

    sample_size = 100

    sample = _sample(hgheads, sample_size)
    requests = 1
    known = repo.known(unhexlify(h) for h in sample)
    known = set(h for h, k in zip(sample, known) if k)

    logger.debug('initial sample size: %d', len(sample))

    if len(known) == len(hgheads):
        logger.debug('all heads known')
        logger.info('1 request')
        return hgheads

    git_heads = set(store.changeset_ref(h) for h in hgheads)
    git_known = set(store.changeset_ref(h) for h in known)

    if logger.isEnabledFor(logging.DEBUG):
        logger.debug('known (sub)set: (%d) %s', len(known), sorted(git_known))

    args = [b'--topo-order', b'--full-history', b'--parents']

    def revs():
        for h in git_known:
            yield b'^%s' % h
        for h in git_heads:
            if h not in git_known:
                yield h

    args.extend(revs())
    revs = ((c, parents) for c, t, parents in GitHgHelper.rev_list(*args))
    dag = gitdag(chain(revs, ((k, ()) for k in git_known)))
    dag.tag_nodes_and_parents(git_known, 'known')

    def log_dag(tag):
        if not logger.isEnabledFor(logging.DEBUG):
            return
        logger.debug('%s dag size: %d', tag,
                     sum(1 for n in dag.iternodes(tag)))
        heads = sorted(dag.heads(tag))
        logger.debug('%s dag heads: (%d) %s', tag, len(heads), heads)
        roots = sorted(dag.roots(tag))
        logger.debug('%s dag roots: (%d) %s', tag, len(roots), roots)

    log_dag('unknown')
    log_dag('known')

    while True:
        unknown = set(chain(dag.heads(), dag.roots()))
        if not unknown:
            break

        sample = set(_sample(unknown, sample_size))
        if len(sample) < sample_size:
            sample |= set(_sample(set(dag.iternodes()),
                                  sample_size - len(sample)))

        sample = list(sample)
        hg_sample = [store.hg_changeset(h) for h in sample]
        requests += 1
        known = repo.known(unhexlify(h) for h in hg_sample)
        unknown = set(h for h, k in zip(sample, known) if not k)
        known = set(h for h, k in zip(sample, known) if k)
        logger.debug('next sample size: %d', len(sample))
        if logger.isEnabledFor(logging.DEBUG):
            logger.debug('known (sub)set: (%d) %s', len(known), sorted(known))
            logger.debug('unknown (sub)set: (%d) %s', len(unknown),
                         sorted(unknown))

        dag.tag_nodes_and_parents(known, 'known')
        dag.tag_nodes_and_children(unknown, 'unknown')
        log_dag('unknown')
        log_dag('known')

    logger.info('%d requests', requests)
    return [store.hg_changeset(h) for h in dag.heads('known')]


class HelperRepo(object):
    __slots__ = "_url", "_branchmap", "_heads", "_bookmarks", "_ui", "remote"

    def __init__(self, url):
        self._url = url
        self._branchmap = None
        self._heads = None
        self._bookmarks = None
        self._ui = None
        self.remote = None

    @property
    def ui(self):
        if not self._ui:
            self._ui = get_ui()
        return self._ui

    def init_state(self):
        state = HgRepoHelper.state()
        self._branchmap = {
            unquote_to_bytes(branch): [unhexlify(h)
                                       for h in heads.split(b' ')]
            for line in state['branchmap'].splitlines()
            for branch, heads in (line.split(b' ', 1),)
        }
        self._heads = [unhexlify(h)
                       for h in state['heads'][:-1].split(b' ')]
        self._bookmarks = self._decode_keys(state['bookmarks'])

    def url(self):
        return self._url

    def _decode_keys(self, data):
        return dict(
            line.split(b'\t', 1)
            for line in data.splitlines()
        )

    def _call(self, command, *args):
        if command == b'clonebundles':
            return HgRepoHelper.clonebundles()
        if command == b'cinnabarclone':
            return HgRepoHelper.cinnabarclone()
        raise NotImplementedError()

    def capable(self, capability):
        if capability == b'bundle2':
            return quote_from_bytes(
                HgRepoHelper.capable(b'bundle2') or b'').encode('ascii')
        if capability in (b'clonebundles', b'cinnabarclone'):
            return HgRepoHelper.capable(capability) is not None
        return capability in (b'getbundle', b'unbundle', b'lookup')

    def batch(self):
        raise NotImplementedError()

    def heads(self):
        if self._heads is None:
            self.init_state()
        return self._heads

    def branchmap(self):
        if self._branchmap is None:
            self.init_state()
        return self._branchmap

    def listkeys(self, namespace):
        if namespace == b'bookmarks':
            if self._bookmarks is None:
                self.init_state()
            return self._bookmarks
        return self._decode_keys(HgRepoHelper.listkeys(namespace))

    def known(self, nodes):
        result = HgRepoHelper.known(hexlify(n) for n in nodes)
        return [b == b'1'[0] for b in result]

    def getbundle(self, name, heads, common, *args, **kwargs):
        data = HgRepoHelper.getbundle((hexlify(h) for h in heads),
                                      (hexlify(c) for c in common),
                                      b','.join(kwargs.get('bundlecaps', ())))
        header = readexactly(data, 4)
        if header == b'HG20':
            return unbundle20(self.ui, data)

        class Reader(object):
            def __init__(self, header, data):
                self.header = header
                self.data = data

            def read(self, length):
                result = self.header[:length]
                self.header = self.header[length:]
                if length > len(result):
                    result += self.data.read(length - len(result))
                return result

        if header == b'err\n':
            return Reader(b'', BytesIO())
        return Reader(header, data)

    def pushkey(self, namespace, key, old, new):
        return HgRepoHelper.pushkey(namespace, key, old, new)

    def unbundle(self, cg, heads, *args, **kwargs):
        data = HgRepoHelper.unbundle(cg, (hexlify(h) if h != b'force' else h
                                          for h in heads))
        if isinstance(data, str) and data.startswith(b'HG20'):
            data = unbundle20(self.ui, BytesIO(data[4:]))
        return data

    def local(self):
        return None

    def lookup(self, key):
        data = HgRepoHelper.lookup(key)
        if data:
            return unhexlify(data)
        raise Exception('Unknown revision %s' % fsdecode(key))


def unbundle_fh(fh, path):
    header = readexactly(fh, 4)
    magic, version = header[0:2], header[2:4]
    if magic != b'HG':
        raise Exception('%s: not a Mercurial bundle' % fsdecode(path))
    if version == b'10':
        alg = readexactly(fh, 2)
        return cg1unpacker(fh, alg)
    elif unbundle20 and version.startswith(b'2'):
        return unbundle20(get_ui(), fh)
    else:
        raise Exception('%s: unsupported bundle version %s' % (fsdecode(path),
                        version.decode('ascii')))


# Mercurial's bundlerepo completely unwraps bundles in $TMPDIR but we can be
# smarter than that.
class bundlerepo(object):
    def __init__(self, path, fh):
        self._url = path
        self._bundle = unbundle_fh(fh, path)
        self._file = os.path.basename(path)

    def url(self):
        return self._url

    def init(self, store):
        self._store = store

    def _ensure_ready(self):
        assert hasattr(self, '_store')
        if self._store is None:
            return
        store = self._store
        self._store = None

        raw_unbundler = unbundler(self._bundle)
        self._dag = gitdag()
        branches = set()

        chunks = []

        def iter_and_store(iterator):
            for item in iterator:
                chunks.append(item)
                yield item

        changeset_chunks = ChunksCollection(progress_iter(
            'Analyzing {} changesets from ' + fsdecode(self._file),
            iter_and_store(next(raw_unbundler, None))))

        for chunk in changeset_chunks.iter_initialized(lambda x: x,
                                                       store.changeset,
                                                       Changeset.from_chunk):
            extra = chunk.extra or {}
            branch = extra.get(b'branch', b'default')
            branches.add(branch)
            self._dag.add(chunk.node,
                          tuple(p for p in (chunk.parent1, chunk.parent2)
                                if p != NULL_NODE_ID), branch)
        self._heads = tuple(reversed(
            [unhexlify(h) for h in self._dag.all_heads(with_tags=False)]))
        self._branchmap = defaultdict(list)
        for tag, node in self._dag.all_heads():
            self._branchmap[tag].append(unhexlify(node))

        def repo_unbundler():
            yield iter(chunks)
            yield next(raw_unbundler, None)
            yield next(raw_unbundler, None)
            if next(raw_unbundler, None) is not None:
                assert False

        self._unbundler = repo_unbundler()

    def heads(self):
        self._ensure_ready()
        return self._heads

    def branchmap(self):
        self._ensure_ready()
        return self._branchmap

    def capable(self, capability):
        return False

    def listkeys(self, namespace):
        return {}

    def known(self, heads):
        self._ensure_ready()
        return [h in self._dag for h in heads]


def unbundler(bundle):
    if unbundle20 and isinstance(bundle, unbundle20):
        parts = iter(bundle.iterparts())
        for part in parts:
            if part.type != b'changegroup':
                logging.getLogger('bundle2').warning(
                    'ignoring bundle2 part: %s', part.type)
                continue
            logging.getLogger('bundle2').debug('part: %s', part.type)
            logging.getLogger('bundle2').debug('params: %r', part.params)
            version = part.params.get(b'version', b'01')
            if version == b'01':
                chunk_type = RawRevChunk01
            elif version == b'02':
                chunk_type = RawRevChunk02
            else:
                raise Exception('Unknown changegroup version %s'
                                % version.decode('ascii'))
            cg = part
            break
        else:
            raise Exception('No changegroups in the bundle')
    else:
        chunk_type = RawRevChunk01
        cg = bundle

    yield chunks_in_changegroup(chunk_type, cg, 'changeset')
    yield chunks_in_changegroup(chunk_type, cg, 'manifest')
    yield iterate_files(chunk_type, cg)

    if unbundle20 and isinstance(bundle, unbundle20):
        for part in parts:
            logging.getLogger('bundle2').warning(
                'ignoring bundle2 part: %s', part.type)


def get_clonebundle_url(repo):
    bundles = repo._call(b'clonebundles')

    supported_bundles = (b'v1', b'v2')
    supported_compressions = tuple(
        k for k, v in (
            (b'none', b'UN'),
            (b'gzip', b'GZ'),
            (b'bzip2', b'BZ'),
            (b'zstd', b'ZS'),
        ) if HgRepoHelper.supports((b'compression', v))
    )

    has_sni = getattr(ssl, 'HAS_SNI', False)

    logger = logging.getLogger('clonebundle')

    for line in bundles.splitlines():
        attrs = line.split()
        if not attrs:
            continue
        url = attrs.pop(0)
        logger.debug(url)
        attrs = {
            unquote_to_bytes(k): unquote_to_bytes(v)
            for k, _, v in (a.partition(b'=') for a in attrs)
        }
        logger.debug(attrs)
        if b'REQUIRESNI' in attrs and not has_sni:
            logger.debug('Skip because of REQUIRESNI, but SNI unsupported')
            continue

        spec = attrs.get(b'BUNDLESPEC')
        if not spec:
            logger.debug('Skip because missing BUNDLESPEC')
            continue

        typ, _, params = spec.partition(b';')
        compression, _, version = typ.partition(b'-')

        if compression not in supported_compressions:
            logger.debug('Skip because unsupported compression (%s)',
                         compression)
            continue
        if version not in supported_bundles:
            logger.debug('Skip because unsupported bundle type (%s)',
                         version)
            continue

        params_dict = {}
        for p in params.split(b':'):
            k, _, v = p.partition(b'=')
            params_dict[k] = v

        if 'stream' in params_dict:
            logger.debug('Skip because stream bundles are not supported')
            continue

        return url


def get_clonebundle(repo):
    url = Git.config('cinnabar.clonebundle', remote=repo.remote)
    if not url:
        url = get_clonebundle_url(repo)

    if not url:
        return None

    parsed_url = urlparse(url)
    if parsed_url.scheme not in (b'http', b'https'):
        logging.warn('Server advertizes clone bundle but provided a non '
                     'http/https url. Skipping.')
        return None

    sys.stderr.write('Getting clone bundle from %s\n' % fsdecode(url))
    return get_bundle(url)


def get_bundle(url):
    reader = BundleHelper.connect(url)
    if not reader:
        BundleHelper.close()
    if not reader:
        reader = HTTPReader(url)
    return unbundle_fh(reader, url)


# TODO: Get the changegroup stream directly and send it, instead of
# recreating a stream we parsed.
def store_changegroup(changegroup):
    changesets = next(changegroup, None)
    first_changeset = next(changesets, None)
    version = 1
    if isinstance(first_changeset, RawRevChunk02):
        version = 2
    with GitHgHelper.store_changegroup(version) as fh:
        def iter_chunks(iter):
            for chunk in iter:
                fh.write(struct.pack('>l', len(chunk) + 4))
                fh.write(chunk)
                yield chunk
            fh.write(struct.pack('>l', 0))

        yield iter_chunks(chain((first_changeset,), changesets))
        yield iter_chunks(next(changegroup, None))

        def iter_files(iter):
            last_name = None
            for name, chunk in iter:
                if name != last_name:
                    if last_name is not None:
                        fh.write(struct.pack('>l', 0))
                    fh.write(struct.pack('>l', len(name) + 4))
                    fh.write(name)
                last_name = name
                fh.write(struct.pack('>l', len(chunk) + 4))
                fh.write(chunk)
                yield name, chunk
            if last_name is not None:
                fh.write(struct.pack('>l', 0))
            fh.write(struct.pack('>l', 0))

        yield iter_files(next(changegroup, None))

        if next(changegroup, None) is not None:
            assert False


class BundleApplier(object):
    def __init__(self, bundle):
        self._bundle = store_changegroup(bundle)

    def __call__(self, store):
        changeset_chunks = ChunksCollection(progress_iter(
            'Reading {} changesets', next(self._bundle, None)))

        for rev_chunk in progress_iter(
                'Reading and importing {} manifests',
                next(self._bundle, None)):
            pass

        def enumerate_files(iter):
            last_name = None
            count_names = 0
            for count_chunks, (name, chunk) in enumerate(iter, start=1):
                if name != last_name:
                    count_names += 1
                last_name = name
                yield (count_chunks, count_names), chunk

        for rev_chunk in progress_enum(
                'Reading and importing {} revisions of {} files',
                enumerate_files(next(self._bundle, None))):
            pass

        if next(self._bundle, None) is not None:
            assert False
        del self._bundle

        for cs in progress_iter(
                'Importing {} changesets',
                changeset_chunks.iter_initialized(lambda x: x, store.changeset,
                                                  Changeset.from_chunk)):
            try:
                store.store_changeset(cs)
            except NothingToGraftException:
                logging.debug('Cannot graft %s, not importing.', cs.node)


SHA1_RE = re.compile(b'[0-9a-fA-F]{1,40}$')


def do_cinnabarclone(repo, manifest, store):
    GRAFT = {
        None: None,
        b'false': False,
        b'true': True,
    }
    try:
        enable_graft = Git.config(
            'cinnabar.graft', remote=repo.remote, values=GRAFT)
    except InvalidConfig:
        enable_graft = None

    url = None
    candidates = []
    for line in manifest.splitlines():
        line = line.strip()
        if not line:
            continue
        spec, _, params = line.partition(b' ')
        params = {
            k: v
            for k, _, v in (p.partition(b'=') for p in params.split())
        }
        graft = params.pop(b'graft', None)
        if params:
            # Future proofing: ignore lines with unknown params, even if we
            # support some that are present.
            continue
        # When grafting, ignore lines without a graft revision.
        if store._graft and not graft:
            continue
        # When explicitly disabling graft, ignore lines with a graft revision.
        if enable_graft is False and graft:
            continue

        graft = graft.split(b',') if graft else []
        graft_u = []
        for g in graft:
            if SHA1_RE.match(g):
                graft_u.append(g.decode('ascii'))
        if len(graft) != len(graft_u):
            continue
        if graft:
            revs = list(Git.iter('rev-parse', '--revs-only', *graft_u))
            if len(revs) != len(graft):
                continue
            # We apparently have all the grafted revisions locally, ensure
            # they're actually reachable.
            if not any(Git.iter(
                    'rev-list', '--branches', '--tags', '--remotes',
                    '--max-count=1', '--ancestry-path', '--stdin',
                    stdin=(b'^%s^@' % c for c in graft))):
                continue

        candidates.append((spec, len(graft) != 0))

    if enable_graft is not False:
        graft_filters = [True, False]
    else:
        graft_filters = [False]
    for graft_filter in graft_filters:
        for spec, graft in candidates:
            if graft == graft_filter:
                url, _, branch = spec.partition(b'#')
                url, branch = (url.split(b'#', 1) + [None])[:2]
                if url:
                    break
        if url:
            break

    if not url:
        logging.warn('Server advertizes cinnabarclone but didn\'t provide '
                     'a git repository url to fetch from.')
        return False

    parsed_url = urlparse(url)
    if parsed_url.scheme not in (b'http', b'https', b'git'):
        logging.warn('Server advertizes cinnabarclone but provided a non '
                     'http/https git repository. Skipping.')
        return False
    sys.stderr.write('Fetching cinnabar metadata from %s\n' % fsdecode(url))
    sys.stderr.flush()
    return store.merge(url, repo.url(), branch)


def getbundle(repo, store, heads, branch_names):
    if isinstance(repo, bundlerepo):
        bundle = repo._unbundler
    else:
        common = findcommon(repo, store, store.heads(branch_names))
        logging.info('common: %s', common)
        bundle = None
        got_partial = False
        if not common:
            if not store._has_metadata:
                manifest = Git.config('cinnabar.clone', remote=repo.remote)
                if manifest is None and repo.capable(b'cinnabarclone'):
                    manifest = repo._call(b'cinnabarclone')
                if manifest:
                    got_partial = do_cinnabarclone(repo, manifest, store)
                    if not got_partial:
                        if check_enabled('cinnabarclone'):
                            raise Exception('cinnabarclone failed.')
                        logging.warn('Falling back to normal clone.')
            if not got_partial and repo.capable(b'clonebundles'):
                bundle = get_clonebundle(repo)
                got_partial = bool(bundle)
                if not got_partial and check_enabled('clonebundles'):
                    raise Exception('clonebundles failed.')
        if bundle:
            bundle = unbundler(bundle)
            # Manual move semantics
            apply_bundle = BundleApplier(bundle)
            del bundle
            apply_bundle(store)
            BundleHelper.close()
        if got_partial:
            # Eliminate the heads that we got from the clonebundle or
            # cinnabarclone.
            heads = [h for h in heads if not store.changeset_ref(h)]
            if not heads:
                return
            common = findcommon(repo, store, store.heads(branch_names))
            logging.info('common: %s', common)

        kwargs = {}
        if unbundle20 and repo.capable(b'bundle2'):
            bundle2caps = {
                b'HG20': (),
                b'changegroup': (b'01', b'02'),
            }
            kwargs['bundlecaps'] = set((
                b'HG20',
                b'bundle2=%s' % quote_from_bytes(
                    encodecaps(bundle2caps)).encode('ascii')))

        bundle = repo.getbundle(b'bundle', heads=[unhexlify(h) for h in heads],
                                common=[unhexlify(h) for h in common],
                                **kwargs)

        bundle = unbundler(bundle)

    # Manual move semantics
    apply_bundle = BundleApplier(bundle)
    del bundle
    apply_bundle(store)


def push(repo, store, what, repo_heads, repo_branches, dry_run=False):
    def heads():
        for sha1 in store.heads(repo_branches):
            yield b'^%s' % store.changeset_ref(sha1)

    def local_bases():
        h = chain(heads(), (w for w, _, _ in what if w))
        for c, t, p in GitHgHelper.rev_list(b'--topo-order', b'--full-history',
                                            b'--boundary', *h):
            if c[:1] != b'-':
                continue
            yield store.hg_changeset(c[1:])

        for w, _, _ in what:
            if w:
                rev = store.hg_changeset(w)
                if rev:
                    yield rev

    common = findcommon(repo, store, set(local_bases()))
    logging.info('common: %s', common)

    def revs():
        for sha1 in common:
            yield b'^%s' % store.changeset_ref(sha1)

    revs = chain(revs(), (w for w, _, _ in what if w))
    push_commits = list((c, p) for c, t, p in GitHgHelper.rev_list(
        b'--topo-order', b'--full-history', b'--parents', b'--reverse', *revs))

    pushed = False
    if push_commits:
        has_root = any(not p for (c, p) in push_commits)
        force = all(v for _, _, v in what)
        if has_root and repo_heads:
            if not force:
                raise Exception('Cannot push a new root')
            else:
                logging.warn('Pushing a new root')
        if force:
            repo_heads = [b'force']
        else:
            if not repo_heads:
                repo_heads = [NULL_NODE_ID]
            repo_heads = [unhexlify(h) for h in repo_heads]
    if push_commits and not dry_run:
        if repo.local():
            repo.local().ui.setconfig(b'server', b'validate', True)
        if unbundle20:
            b2caps = repo.capable(b'bundle2') or {}
        else:
            b2caps = {}
        if b2caps:
            b2caps = decodecaps(unquote_to_bytes(b2caps))
        logging.getLogger('bundle2').debug('%r', b2caps)
        if b2caps:
            b2caps[b'replycaps'] = encodecaps({b'error': [b'abort']})
        cg = create_bundle(store, push_commits, b2caps)
        if not isinstance(repo, HelperRepo):
            cg = chunkbuffer(cg)
            if not b2caps:
                cg = cg1unpacker(cg, b'UN')
        reply = repo.unbundle(cg, repo_heads, b'')
        if unbundle20 and isinstance(reply, unbundle20):
            parts = iter(reply.iterparts())
            for part in parts:
                logging.getLogger('bundle2').debug('part: %s', part.type)
                logging.getLogger('bundle2').debug('params: %r', part.params)
                if part.type == b'output':
                    sys.stderr.write(fsdecode(part.read()))
                elif part.type == b'reply:changegroup':
                    # TODO: should check params['in-reply-to']
                    reply = int(part.params[b'return'])
                elif part.type == b'error:abort':
                    message = part.params[b'message'].decode('utf-8')
                    hint = part.params.get(b'hint')
                    if hint:
                        message += '\n\n' + hint.decode('utf-8')
                    raise Exception(message)
                else:
                    logging.getLogger(b'bundle2').warning(
                        'ignoring bundle2 part: %s', part.type)
        pushed = reply != 0
    return gitdag(push_commits) if pushed or dry_run else ()


def get_ui():
<<<<<<< HEAD
    return None
=======
    if not changegroup:
        return None
    ui_ = ui.ui()
    ui_.fout = ui_.ferr
    ui_.setconfig(b'ui', b'interactive', False)
    ui_.setconfig(b'progress', b'disable', True)
    ssh = environ(b'GIT_SSH_COMMAND')
    if not ssh:
        ssh = environ(b'GIT_SSH')
        if ssh:
            ssh = procutil.shellquote(ssh)
    if ssh:
        ui_.setconfig(b'ui', b'ssh', ssh)
    return ui_
>>>>>>> 52ceb154


def munge_url(url):
    parsed_url = urlparse(url)
    # On Windows, assume that a one-letter scheme and no host means we
    # originally had something like c:/foo.
    if not parsed_url.scheme or (
            sys.platform == 'win32' and not parsed_url.netloc and
            len(parsed_url.scheme) == 1):
        if parsed_url.scheme:
            path = b'%s:%s' % (parsed_url.scheme, parsed_url.path)
        else:
            path = parsed_url.path
        return ParseResult(
            b'file',
            b'',
            path,
            parsed_url.params,
            parsed_url.query,
            parsed_url.fragment)

    if parsed_url.scheme != b'hg':
        return parsed_url

    proto = b'https'
    host = parsed_url.netloc
    if b':' in host:
        host, port = host.rsplit(b':', 1)
        if b'.' in port:
            port, proto = port.split(b'.', 1)
        if not port.isdigit():
            proto = port
            port = None
        if port:
            host = host + b':' + port
    return ParseResult(proto, host, parsed_url.path, parsed_url.params,
                       parsed_url.query, parsed_url.fragment)


class Remote(object):
    def __init__(self, remote, url):
        if remote.startswith((b'hg::', b'hg://')):
            self.name = None
        else:
            self.name = remote
        self.parsed_url = munge_url(url)
        self.url = urlunparse(self.parsed_url)
        self.git_url = url if url.startswith(b'hg://') else b'hg::%s' % url


def get_repo(remote):
<<<<<<< HEAD
    stream = HgRepoHelper.connect(remote.url)
    if stream:
        return bundlerepo(remote.url, stream)
    return HelperRepo(remote.url)
=======
    repo = _get_repo(remote)
    repo.remote = remote.name
    return repo


def _get_repo(remote):
    if not changegroup or experiment('wire'):
        if not changegroup and not check_enabled('no-mercurial'):
            logging.warning('Mercurial libraries not found. Falling back to '
                            'experimental native access.')

        stream = HgRepoHelper.connect(remote.url)
        if stream:
            return bundlerepo(remote.url, stream)
        return HelperRepo(remote.url)

    if remote.parsed_url.scheme == b'file':
        # Make file://c:/... paths work by taking the netloc
        path = remote.parsed_url.netloc + remote.parsed_url.path
        if sys.platform == 'win32':
            # TODO: This probably needs more thought.
            path = path.lstrip(b'/')
        if not os.path.isdir(path):
            return bundlerepo(path)
    ui = get_ui()
    if changegroup and remote.parsed_url.scheme == b'file':
        repo = localpeer(ui, path)
    else:
        try:
            repo = hg.peer(ui, {}, remote.url)
        except (error.RepoError, HTTPError, IOError):
            return bundlerepo(remote.url, HTTPReader(remote.url))

    assert repo.capable(b'getbundle')

    return repo
>>>>>>> 52ceb154
<|MERGE_RESOLUTION|>--- conflicted
+++ resolved
@@ -50,11 +50,6 @@
     HTTPReader,
     check_enabled,
     chunkbuffer,
-<<<<<<< HEAD
-=======
-    environ,
-    experiment,
->>>>>>> 52ceb154
     fsdecode,
     progress_enum,
     progress_iter,
@@ -1000,24 +995,7 @@
 
 
 def get_ui():
-<<<<<<< HEAD
     return None
-=======
-    if not changegroup:
-        return None
-    ui_ = ui.ui()
-    ui_.fout = ui_.ferr
-    ui_.setconfig(b'ui', b'interactive', False)
-    ui_.setconfig(b'progress', b'disable', True)
-    ssh = environ(b'GIT_SSH_COMMAND')
-    if not ssh:
-        ssh = environ(b'GIT_SSH')
-        if ssh:
-            ssh = procutil.shellquote(ssh)
-    if ssh:
-        ui_.setconfig(b'ui', b'ssh', ssh)
-    return ui_
->>>>>>> 52ceb154
 
 
 def munge_url(url):
@@ -1069,46 +1047,13 @@
 
 
 def get_repo(remote):
-<<<<<<< HEAD
+    repo = _get_repo(remote)
+    repo.remote = remote.name
+    return repo
+
+
+def _get_repo(remote):
     stream = HgRepoHelper.connect(remote.url)
     if stream:
         return bundlerepo(remote.url, stream)
-    return HelperRepo(remote.url)
-=======
-    repo = _get_repo(remote)
-    repo.remote = remote.name
-    return repo
-
-
-def _get_repo(remote):
-    if not changegroup or experiment('wire'):
-        if not changegroup and not check_enabled('no-mercurial'):
-            logging.warning('Mercurial libraries not found. Falling back to '
-                            'experimental native access.')
-
-        stream = HgRepoHelper.connect(remote.url)
-        if stream:
-            return bundlerepo(remote.url, stream)
-        return HelperRepo(remote.url)
-
-    if remote.parsed_url.scheme == b'file':
-        # Make file://c:/... paths work by taking the netloc
-        path = remote.parsed_url.netloc + remote.parsed_url.path
-        if sys.platform == 'win32':
-            # TODO: This probably needs more thought.
-            path = path.lstrip(b'/')
-        if not os.path.isdir(path):
-            return bundlerepo(path)
-    ui = get_ui()
-    if changegroup and remote.parsed_url.scheme == b'file':
-        repo = localpeer(ui, path)
-    else:
-        try:
-            repo = hg.peer(ui, {}, remote.url)
-        except (error.RepoError, HTTPError, IOError):
-            return bundlerepo(remote.url, HTTPReader(remote.url))
-
-    assert repo.capable(b'getbundle')
-
-    return repo
->>>>>>> 52ceb154
+    return HelperRepo(remote.url)