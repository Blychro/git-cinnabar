language: c

os: linux
compiler: gcc

cache:
- ccache
- directories:
  - $HOME/.cache/pip
  - $HOME/Library/Caches/pip

git:
  submodules: false

matrix:
  include:
    - language: python
      python: "2.7"
      env: PYTHON_CHECKS=1
    - os: osx
      compiler: clang
      osx_image: xcode6.4
      # Without an env, it ends up with all the env variables from the matrix
      # (so, in practice, the last value of each)
      env:
      - VARIANT=
      - GIT_CINNABAR_EXPERIMENTS=true
    - os: osx
      compiler: clang
      osx_image: xcode7.3
      env:
      - VARIANT=asan
      - GIT_CINNABAR_EXPERIMENTS=true
    - os: osx
      osx_image: xcode6.4
      env:
      - VARIANT=
      - GIT_CINNABAR_OLD_HELPER=1
    - os: linux
      compiler: gcc
      env:
      - VARIANT=
      - GIT_CINNABAR_EXPERIMENTS=true
    - os: linux
      compiler: gcc-4.8
      addons:
        apt:
          sources:
            - ubuntu-toolchain-r-test
          packages:
            - gcc-4.8
        artifacts:
          paths: artifacts
          target_paths: /artifacts
      env:
      - VARIANT=asan
      - GIT_CINNABAR_EXPERIMENTS=true
<<<<<<< HEAD
=======
    - env: GIT_CINNABAR_OLD_HELPER=1
    - env: GIT_CINNABAR_HELPER=""
>>>>>>> c6e19768
    - env: UPGRADE_FROM=0.3.2
    - env: UPGRADE_FROM=0.3.0
    - env: GIT_VERSION=v2.7.4
    - env: GIT_VERSION=v1.8.5
    - env: MERCURIAL_VERSION=installed
      addons:
        apt:
          packages: mercurial
    - env: MERCURIAL_VERSION=1.9
#    - env: MERCURIAL_VERSION=2.0
#    - env: MERCURIAL_VERSION=2.1
#    - env: MERCURIAL_VERSION=2.2
#    - env: MERCURIAL_VERSION=2.3
#    - env: MERCURIAL_VERSION=2.4
    - env: MERCURIAL_VERSION=2.5
    # First version available on pip
    - env: MERCURIAL_VERSION=2.6.2
    # 2.7 and 2.7.1 fail to clone https with urllib2.URLError: <urlopen error [Errno 1] _ssl.c:504: error:14094410:SSL routines:SSL3_READ_BYTES:sslv3 alert handshake failure.
    # See http://bz.mercurial-scm.org/show_bug.cgi?id=4038
    - env: MERCURIAL_VERSION=2.7.2
#    - env: MERCURIAL_VERSION=2.8
#    - env: MERCURIAL_VERSION=2.9
    - env: MERCURIAL_VERSION=3.0
#    - env: MERCURIAL_VERSION=3.1
#    - env: MERCURIAL_VERSION=3.2
#    - env: MERCURIAL_VERSION=3.3
#    - env: MERCURIAL_VERSION=3.4
#    - env: MERCURIAL_VERSION=3.5
    - env: MERCURIAL_VERSION=3.6
#    - env: MERCURIAL_VERSION=3.7
#    - env: MERCURIAL_VERSION=3.8
  # Workaround for https://github.com/travis-ci/travis-ci/issues/4681
  exclude:
    - os: linux
    - compiler: gcc

addons:
  artifacts:
    paths: artifacts
    target_paths: /artifacts

before_install:
  - make -f CI.mk before_install

before_script:
  - make -f CI.mk before_script

script:
  - make -f CI.mk script && make -f CI.mk script NO_BUNDLE2=1 UPGRADE_FROM=<|MERGE_RESOLUTION|>--- conflicted
+++ resolved
@@ -55,11 +55,7 @@
       env:
       - VARIANT=asan
       - GIT_CINNABAR_EXPERIMENTS=true
-<<<<<<< HEAD
-=======
     - env: GIT_CINNABAR_OLD_HELPER=1
-    - env: GIT_CINNABAR_HELPER=""
->>>>>>> c6e19768
     - env: UPGRADE_FROM=0.3.2
     - env: UPGRADE_FROM=0.3.0
     - env: GIT_VERSION=v2.7.4
